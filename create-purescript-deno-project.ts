import { parseArgs } from 'jsr:@std/cli@1.0.17/parse-args';
import * as path from 'jsr:@std/path@1.0.9';



function exitWithError(message: string) {
  console.error(message);
  Deno.exit(1);
}

function validateArgs(args: { [key: string]: unknown; _: (string | number)[]; }): void {

  for (const key in args) {
    switch (key) {
      case 'build':
      case 'template':
      case '_':
        break;
      default:
<<<<<<< HEAD
        exitWithError(`Unknown argument: ${key}\nUssage: create-purescript-deno-project [--build] [--template=server] [target-directory]`);
=======
        exitWithError(`Unknown argument: ${key}\nUssage: create-purescript-deno-project [--build] <target-directory>`);
>>>>>>> 5f1ee0c7
    }
  }

  if (args._.length === 0) {
    exitWithError('Target directory is required\nUsage: create-purescript-deno-project [--build] <target-directory>');
  }

  if (args._.length > 1) {
<<<<<<< HEAD
    exitWithError('Too many arguments\nUsage: create-purescript-deno-project [--build] [--template=server] [target-directory]');
=======
    exitWithError('Too many arguments\nUsage: create-purescript-deno-project [--build] <target-directory>');
>>>>>>> 5f1ee0c7
  }
}

async function validateTargetDirectory(targetDirectory: string): Promise<void> {

  try {
    const stat = await Deno.stat(targetDirectory);
    if (stat.isDirectory) {
      for await (const _ of Deno.readDir(targetDirectory)) {
        exitWithError(`Target directory "${targetDirectory}" exists and is not empty.`);
      }
    }
    else {
      exitWithError(`Target "${targetDirectory}" exists and is not a directory.`);
    }
  } catch (e) {
    if (e instanceof Deno.errors.NotFound) {
      // Okay if the directory does not exist.
    } else {
      throw e;
    }
  }

}


async function downloadAndUnzipTemplate(targetDirectory: string, templateName: string): Promise<void> {
  // Download template.zip from the same location as the script
  const url = new URL(import.meta.url);
  const rootPath = url.pathname.split('/').slice(0, -1).join('/');
  url.pathname = `${rootPath}/templates/${templateName}.zip`;

  const resp = await fetch(url);
  if (!resp.ok) {
    exitWithError(`Failed to download ${templateName}.zip: ${resp.status} ${resp.statusText}`);
  }
  const zipData = new Uint8Array(await resp.arrayBuffer());

  // Unzip template to the target directory
  const tempZipPath = path.join(targetDirectory, `${templateName}.zip`);
  await Deno.mkdir(targetDirectory, { recursive: true });
  await Deno.writeFile(tempZipPath, zipData);
  await unzipFile(tempZipPath, targetDirectory);
  await Deno.remove(tempZipPath);
}

// TODO: Maybe we should manually unzip the file instead of useing a command?
async function unzipFile(zipPath: string, destDir: string): Promise<void> {
  const p = new Deno.Command('unzip', {
    args: ['-o', zipPath, '-d', destDir],
  });
  const { code } = await p.output();
  if (code !== 0) {
    exitWithError(`Failed to unzip template zip file`);
  }
}

async function copyAndUnzipTemplate(targetDirectory: string, templateName: string): Promise<void> {
  // Copy template zip from local directory and unzip
  const templateZipPath = path.join(path.dirname(new URL(import.meta.url).pathname), 'templates', `${templateName}.zip`);
  await Deno.mkdir(targetDirectory, { recursive: true });
  const destZipPath = path.join(targetDirectory, `${templateName}.zip`);
  await Deno.copyFile(templateZipPath, destZipPath);
  await unzipFile(destZipPath, targetDirectory);
  await Deno.remove(destZipPath);
}

const defaultOptions: CreateProjecOptions = {
  build: false,
  template: 'server',
}

export async function createPurescriptDenoProject(targetDirectory: string, options: Partial<CreateProjecOptions> = {}): Promise<void> {

  const opts = { ...defaultOptions, ...options };

  if (!path.isAbsolute(targetDirectory)) {
    targetDirectory = path.resolve(Deno.cwd(), targetDirectory);
  }

  await validateTargetDirectory(targetDirectory);

  if (import.meta.url.startsWith('file://')) {
    await copyAndUnzipTemplate(targetDirectory, opts.template);
  } else {
    await downloadAndUnzipTemplate(targetDirectory, opts.template);
  }

  if (opts.build) {
    const installCommand = new Deno.Command('npm', {
      args: ['install'],
      cwd: targetDirectory,
    });
    const buildCommand = new Deno.Command('npm', {
      args: ['run', 'build'],
      cwd: targetDirectory,
    });
    console.log('Building project...');
    await installCommand.output();
    await buildCommand.output();
    console.log('Project built successfully.');
  }
}

if (import.meta.main) {
  const args = parseArgs(Deno.args, {
    boolean: ['build'],
    string: ['template'],
    default: { template: 'server' },
  });
  validateArgs(args);
  const targetDirectory = `${args._[0]}`;
  createPurescriptDenoProject(targetDirectory, args);
}

type CreateProjecOptions = {
  build: boolean;
  template: string;
}<|MERGE_RESOLUTION|>--- conflicted
+++ resolved
@@ -17,11 +17,7 @@
       case '_':
         break;
       default:
-<<<<<<< HEAD
-        exitWithError(`Unknown argument: ${key}\nUssage: create-purescript-deno-project [--build] [--template=server] [target-directory]`);
-=======
-        exitWithError(`Unknown argument: ${key}\nUssage: create-purescript-deno-project [--build] <target-directory>`);
->>>>>>> 5f1ee0c7
+        exitWithError(`Unknown argument: ${key}\nUssage: create-purescript-deno-project [--build] [--template=server] <target-directory>`);
     }
   }
 
@@ -30,11 +26,7 @@
   }
 
   if (args._.length > 1) {
-<<<<<<< HEAD
-    exitWithError('Too many arguments\nUsage: create-purescript-deno-project [--build] [--template=server] [target-directory]');
-=======
-    exitWithError('Too many arguments\nUsage: create-purescript-deno-project [--build] <target-directory>');
->>>>>>> 5f1ee0c7
+    exitWithError('Too many arguments\nUsage: create-purescript-deno-project [--build] [--template=server] <target-directory>');
   }
 }
 
